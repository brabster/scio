/*
 * Copyright 2016 Spotify AB.
 *
 * Licensed under the Apache License, Version 2.0 (the "License");
 * you may not use this file except in compliance with the License.
 * You may obtain a copy of the License at
 *
 *     http://www.apache.org/licenses/LICENSE-2.0
 *
 * Unless required by applicable law or agreed to in writing,
 * software distributed under the License is distributed on an
 * "AS IS" BASIS, WITHOUT WARRANTIES OR CONDITIONS OF ANY
 * KIND, either express or implied.  See the License for the
 * specific language governing permissions and limitations
 * under the License.
 */

package com.spotify.scio.values

import com.spotify.scio.coders.Coder
import com.spotify.scio.coders.Implicits._

import java.lang.{Iterable => JIterable}
import java.util.{Map => JMap}

import com.spotify.scio.ScioContext
import com.spotify.scio.util._
import com.spotify.scio.util.random.{BernoulliValueSampler, PoissonValueSampler}
import com.twitter.algebird._
import org.apache.beam.sdk.transforms._
import org.apache.beam.sdk.values.{KV, PCollection, PCollectionView}
import org.slf4j.LoggerFactory

<<<<<<< HEAD
import scala.collection.mutable.{ArrayBuffer, Map => MMap}
=======
import scala.reflect.ClassTag
>>>>>>> b944bab7

private object PairSCollectionFunctions {

  private val logger = LoggerFactory.getLogger(this.getClass)

  case class BFSettings(width: Int, capacity: Int, numBFs: Int)

  def optimalBFSettings(numEntries: Long, fpProb: Double): BFSettings = {
    // double to int rounding error happens when numEntries > (1 << 27)
    // set numEntries upper bound to 1 << 27 to avoid high false positive
    def estimateWidth(numEntries: Int, fpProb: Double): Int =
      math.ceil(-1 * numEntries * math.log(fpProb) / math.log(2) / math.log(2)).toInt

    // upper bound of n as 2^x
    def upper(n: Int): Int = 1 << (0 to 27).find(1 << _ >= n).get

    // cap capacity between [minSize, maxSize] and find upper bound of 2^x
    val (minSize, maxSize) = (2048, 1 << 27)
    var capacity = upper(math.max(math.min(numEntries, maxSize).toInt, minSize))

    // find a width with the given capacity
    var width = estimateWidth(capacity, fpProb)
    while (width == Int.MaxValue) {
      capacity = capacity >> 1
      width = estimateWidth(capacity, fpProb)
    }
    val numBFs = (numEntries / capacity).toInt + 1

    val totalBytes = width.toLong * numBFs / 8
    logger.info(s"Optimal Bloom Filter settings for numEntries = $numEntries, fpProb = $fpProb")
    logger.info(
      s"BF width = $width, capacity = $capacity, numBFs = $numBFs, total bytes = $totalBytes")
    BFSettings(width, capacity, numBFs)
  }

}

// scalastyle:off number.of.methods
// scalastyle:off file.size.limit
/**
 * Extra functions available on SCollections of (key, value) pairs through an implicit conversion.
 *
 * @groupname cogroup CoGroup Operations
 * @groupname join Join Operations
 * @groupname per_key Per Key Aggregations
 * @groupname transform Transformations
 */
class PairSCollectionFunctions[K, V](val self: SCollection[(K, V)]) {

  import TupleFunctions._

  private val context: ScioContext = self.context

  private val toKvTransform = ParDo.of(Functions.mapFn[(K, V), KV[K, V]](kv => KV.of(kv._1, kv._2)))

  private[scio] def toKV(implicit koder: Coder[K], voder: Coder[V]): SCollection[KV[K, V]] = {
    val coder = Coder.kvCoder[K, V](context)
    val o = self.applyInternal(toKvTransform).setCoder(coder)
    context.wrap(o)
  }

  private[values] def applyPerKey[UI, UO: Coder]
  (t: PTransform[PCollection[KV[K, V]], PCollection[KV[K, UI]]], f: KV[K, UI] => (K, UO))(
    implicit koder: Coder[K], voder: Coder[V])
  : SCollection[(K, UO)] = {
    val o = self.applyInternal(new PTransform[PCollection[(K, V)], PCollection[(K, UO)]](null) {
      override def expand(input: PCollection[(K, V)]): PCollection[(K, UO)] =
        input
          .apply("TupleToKv", toKvTransform)
          .setCoder(Coder.kvCoder[K, V](context))
          .apply(t)
          .apply("KvToTuple", ParDo.of(Functions.mapFn[KV[K, UI], (K, UO)](f)))
          .setCoder(Coder.beam(context, Coder[(K, UO)]))
    })
    context.wrap(o)
  }

  /**
   * Convert this SCollection to an [[SCollectionWithHotKeyFanout]] that uses an intermediate node
   * to combine "hot" keys partially before performing the full combine.
   * @param hotKeyFanout a function from keys to an integer N, where the key will be spread among
   * N intermediate nodes for partial combining. If N is less than or equal to 1, this key will
   * not be sent through an intermediate node.
   */
  def withHotKeyFanout(hotKeyFanout: K => Int)(
    implicit koder: Coder[K], voder: Coder[V]): SCollectionWithHotKeyFanout[K, V] =
    new SCollectionWithHotKeyFanout(this, Left(hotKeyFanout))

  /**
   * Convert this SCollection to an [[SCollectionWithHotKeyFanout]] that uses an intermediate node
   * to combine "hot" keys partially before performing the full combine.
   * @param hotKeyFanout constant value for every key
   */
  def withHotKeyFanout(hotKeyFanout: Int)(
    implicit koder: Coder[K], voder: Coder[V]): SCollectionWithHotKeyFanout[K, V] =
    new SCollectionWithHotKeyFanout(this, Right(hotKeyFanout))

  // =======================================================================
  // CoGroups
  // =======================================================================

  /**
   * For each key k in `this` or `that`, return a resulting SCollection that contains a tuple with
   * the list of values for that key in `this` as well as `that`.
   * @group cogroup
   */
  def cogroup[W: Coder](that: SCollection[(K, W)])(implicit koder: Coder[K], voder: Coder[V])
  : SCollection[(K, (Iterable[V], Iterable[W]))] =
    MultiJoin.withName(self.tfName).cogroup(self, that)

  /**
   * For each key k in `this` or `that1` or `that2`, return a resulting SCollection that contains
   * a tuple with the list of values for that key in `this`, `that1` and `that2`.
   * @group cogroup
   */
  def cogroup[W1: Coder, W2: Coder]
  (that1: SCollection[(K, W1)], that2: SCollection[(K, W2)])(
    implicit koder: Coder[K], voder: Coder[V])
  : SCollection[(K, (Iterable[V], Iterable[W1], Iterable[W2]))] =
    MultiJoin.withName(self.tfName).cogroup(self, that1, that2)

  /**
   * For each key k in `this` or `that1` or `that2` or `that3`, return a resulting SCollection
   * that contains a tuple with the list of values for that key in `this`, `that1`, `that2` and
   * `that3`.
   * @group cogroup
   */
  def cogroup[W1: Coder, W2: Coder, W3: Coder]
  (that1: SCollection[(K, W1)], that2: SCollection[(K, W2)], that3: SCollection[(K, W3)])(
    implicit koder: Coder[K], voder: Coder[V])
  : SCollection[(K, (Iterable[V], Iterable[W1], Iterable[W2], Iterable[W3]))] =
    MultiJoin.withName(self.tfName).cogroup(self, that1, that2, that3)

  /**
   * Alias for `cogroup`.
   * @group cogroup
   */
  def groupWith[W: Coder](that: SCollection[(K, W)])(implicit koder: Coder[K], voder: Coder[V])
  : SCollection[(K, (Iterable[V], Iterable[W]))] =
    this.cogroup(that)

  /**
   * Alias for `cogroup`.
   * @group cogroup
   */
  def groupWith[W1: Coder, W2: Coder]
  (that1: SCollection[(K, W1)], that2: SCollection[(K, W2)])(
    implicit koder: Coder[K], voder: Coder[V])
  : SCollection[(K, (Iterable[V], Iterable[W1], Iterable[W2]))] =
    this.cogroup(that1, that2)

  /**
   * Alias for `cogroup`.
   * @group cogroup
   */
  def groupWith[W1: Coder, W2: Coder, W3: Coder]
  (that1: SCollection[(K, W1)], that2: SCollection[(K, W2)], that3: SCollection[(K, W3)])(
    implicit koder: Coder[K], voder: Coder[V])
  : SCollection[(K, (Iterable[V], Iterable[W1], Iterable[W2], Iterable[W3]))] =
    this.cogroup(that1, that2, that3)

  // =======================================================================
  // Joins
  // =======================================================================

  /**
   * Perform a full outer join of `this` and `that`. For each element (k, v) in `this`, the
   * resulting SCollection will either contain all pairs (k, (Some(v), Some(w))) for w in `that`,
   * or the pair (k, (Some(v), None)) if no elements in `that` have key k. Similarly, for each
   * element (k, w) in `that`, the resulting SCollection will either contain all pairs (k,
   * (Some(v), Some(w))) for v in `this`, or the pair (k, (None, Some(w))) if no elements in
   * `this` have key k.
   * @group join
   */
  def fullOuterJoin[W: Coder](that: SCollection[(K, W)])(implicit koder: Coder[K], voder: Coder[V])
  : SCollection[(K, (Option[V], Option[W]))] =
    ArtisanJoin.outer(self.tfName, self, that)

  /**
   * Return an SCollection containing all pairs of elements with matching keys in `this` and
   * `that`. Each pair of elements will be returned as a (k, (v1, v2)) tuple, where (k, v1) is in
   * `this` and (k, v2) is in `that`.
   * @group join
   */
  def join[W: Coder](that: SCollection[(K, W)])(
    implicit koder: Coder[K], voder: Coder[V]): SCollection[(K, (V, W))] =
    ArtisanJoin(self.tfName, self, that)

  /**
   * Perform a left outer join of `this` and `that`. For each element (k, v) in `this`, the
   * resulting SCollection will either contain all pairs (k, (v, Some(w))) for w in `that`, or the
   * pair (k, (v, None)) if no elements in `that` have key k.
   * @group join
   */
  def leftOuterJoin[W: Coder](that: SCollection[(K, W)])(
    implicit koder: Coder[K], voder: Coder[V]): SCollection[(K, (V, Option[W]))] =
    ArtisanJoin.left(self.tfName, self, that)

  /**
   * Perform a right outer join of `this` and `that`. For each element (k, w) in `that`, the
   * resulting SCollection will either contain all pairs (k, (Some(v), w)) for v in `this`, or the
   * pair (k, (None, w)) if no elements in `this` have key k.
   * @group join
   */
  def rightOuterJoin[W: Coder](that: SCollection[(K, W)])(implicit koder: Coder[K], voder: Coder[V])
  : SCollection[(K, (Option[V], W))] =
    ArtisanJoin.right(self.tfName, self, that)

<<<<<<< HEAD
  /* Hash operations */

  /**
   * Perform an inner join by replicating `that` to all workers. The right side should be tiny and
   * fit in memory.
   *
   * @group join
   */
  def hashJoin[W: Coder](that: SCollection[(K, W)])(implicit koder: Coder[K], voder: Coder[V])
  : SCollection[(K, (V, W))] = {
    implicit val kvw = Coder[(V, W)] // XXX: help scalac
    self.transform { in =>
      val side = that.combine { case (k, v) =>
        MMap(k -> ArrayBuffer(v))
      } { case (combiner, (k, v)) =>
        combiner.getOrElseUpdate(k, ArrayBuffer.empty[W]) += v
        combiner
      } { case (left, right) =>
          right.foreach { case (k, vs) => left.getOrElseUpdate(k, ArrayBuffer.empty[W]) ++= vs }
          left
      }.asSingletonSideInput(MMap.empty[K, ArrayBuffer[W]])

      in.withSideInputs(side).flatMap[(K, (V, W))] { (kv, s) =>
        s(side).getOrElse(kv._1, ArrayBuffer.empty[W]).iterator.map(w => (kv._1, (kv._2, w)))
      }.toSCollection
    }
  }

  /**
   * Perform a left outer join by replicating `that` to all workers. The right side should be tiny
   * and fit in memory.
   *
   * @group join
   */
  def hashLeftJoin[W: Coder](that: SCollection[(K, W)])(implicit koder: Coder[K], voder: Coder[V])
  : SCollection[(K, (V, Option[W]))] = {
      implicit val kvw = Coder[(V, Option[W])] // XXX: help scalac
      self.transform { in =>
        val side = that.combine { case (k, v) =>
          MMap(k -> ArrayBuffer(v))
        } { case (combiner, (k, v)) =>
          combiner.getOrElseUpdate(k, ArrayBuffer.empty[W]) += v
          combiner
        } { case (left, right) =>
          right.foreach { case (k, vs) => left.getOrElseUpdate(k, ArrayBuffer.empty[W]) ++= vs }
          left
        }.asSingletonSideInput(MMap.empty[K, ArrayBuffer[W]])

        in.withSideInputs(side).flatMap[(K, (V, Option[W]))] { (kv, s) =>
          val (k, v) = kv
          val m = s(side)
          if (m.contains(k)) m(k).iterator.map(w => (k, (v, Some(w)))) else Iterator((k, (v, None)))
        }.toSCollection
      }
  }

  // scalastyle:off parameter.number
  /**
   * N to 1 skew-proof flavor of [[join]].
   *
   * Perform a skewed join where some keys on the left hand may be hot, i.e. appear more than
   * `hotKeyThreshold` times. Frequency of a key is estimated with `1 - delta` probability, and the
   * estimate is within `eps * N` of the true frequency.
   * `true frequency <= estimate <= true frequency + eps * N`, where N is the total size of
   * the left hand side stream so far.
   *
   * @note Make sure to `import com.twitter.algebird.CMSHasherImplicits` before using this join.
   * @example {{{
   * // Implicits that enabling CMS-hashing
   * import com.twitter.algebird.CMSHasherImplicits._
   *
   * val p = logs.skewedJoin(logMetadata)
   * }}}
   *
   * Read more about CMS: [[com.twitter.algebird.CMSMonoid]].
   * @group join
   * @param hotKeyThreshold key with `hotKeyThreshold` values will be considered hot. Some runners
   *                        have inefficient `GroupByKey` implementation for groups with more than
   *                        10K values. Thus it is recommended to set `hotKeyThreshold` to below
   *                        10K, keep upper estimation error in mind. If you sample input via
   *                        `sampleFraction` make sure to adjust `hotKeyThreshold` accordingly.
   * @param eps One-sided error bound on the error of each point query, i.e. frequency estimate.
   *            Must lie in `(0, 1)`.
   * @param seed A seed to initialize the random number generator used to create the pairwise
   *             independent hash functions.
   * @param delta A bound on the probability that a query estimate does not lie within some small
   *              interval (an interval that depends on `eps`) around the truth. Must lie in
   *              `(0, 1)`.
   * @param sampleFraction left side sample fraction. Default is `1.0` - no sampling.
   * @param withReplacement whether to use sampling with replacement, see
   *                        [[SCollection.sample(withReplacement:Boolean,fraction:Double)*
   *                        SCollection.sample]].
   */
  def skewedJoin[W: Coder](that: SCollection[(K, W)],
                              hotKeyThreshold: Long = 9000,
                              eps: Double = 0.001,
                              seed: Int = 42,
                              delta: Double = 1E-10,
                              sampleFraction: Double = 1.0,
                              withReplacement: Boolean = true)(
                              implicit hasher: CMSHasher[K],
                              koder: Coder[K],
                              voder: Coder[V])
  : SCollection[(K, (V, W))] = {
    require(sampleFraction <= 1.0 && sampleFraction > 0.0,
      "Sample fraction has to be between (0.0, 1.0] - default is 1.0")

    import com.twitter.algebird._
    // Key aggregator for `k->#values`
    // TODO: might be better to use SparseCMS
    val keyAggregator = CMS.aggregator[K](eps, delta, seed)

    val leftSideKeys = if (sampleFraction < 1.0) {
      self.withName("Sample LHS").sample(withReplacement, sampleFraction).keys
    } else {
      self.keys
    }

    val cms = leftSideKeys.withName("Compute CMS of LHS keys").aggregate(keyAggregator)
    self.skewedJoin(that, hotKeyThreshold, cms)
  }
  // scalastyle:on parameter.number

  /**
   * N to 1 skew-proof flavor of [[join]].
   *
   * Perform a skewed join where some keys on the left hand may be hot, i.e. appear more than
   * `hotKeyThreshold` times. Frequency of a key is estimated with `1 - delta` probability, and the
   * estimate is within `eps * N` of the true frequency.
   * `true frequency <= estimate <= true frequency + eps * N`, where N is the total size of
   * the left hand side stream so far.
   *
   * @note Make sure to `import com.twitter.algebird.CMSHasherImplicits` before using this join.
   * @example {{{
   * // Implicits that enabling CMS-hashing
   * import com.twitter.algebird.CMSHasherImplicits._
   *
   * val keyAggregator = CMS.aggregator[K](eps, delta, seed)
   * val hotKeyCMS = self.keys.aggregate(keyAggregator)
   * val p = logs.skewedJoin(logMetadata, hotKeyThreshold = 8500, cms=hotKeyCMS)
   * }}}
   *
   * Read more about CMS: [[com.twitter.algebird.CMSMonoid]].
   * @group join
   * @param hotKeyThreshold key with `hotKeyThreshold` values will be considered hot. Some runners
   *                        have inefficient `GroupByKey` implementation for groups with more than
   *                        10K values. Thus it is recommended to set `hotKeyThreshold` to below
   *                        10K, keep upper estimation error in mind.
   * @param cms left hand side key [[com.twitter.algebird.CMSMonoid]]
   */
  def skewedJoin[W: Coder](that: SCollection[(K, W)],
                              hotKeyThreshold: Long,
                              cms: SCollection[CMS[K]])(implicit koder: Coder[K], voder: Coder[V])
  : SCollection[(K, (V, W))] = {
    val (hotSelf, chillSelf) = (SideOutput[(K, V)](), SideOutput[(K, V)]())
    // scalastyle:off line.size.limit
    // Use asIterableSideInput as workaround for:
    // http://stackoverflow.com/questions/37126729/ismsinkwriter-expects-keys-to-be-written-in-strictly-increasing-order
    // scalastyle:on line.size.limit
    val keyCMS = cms.asIterableSideInput
    val error = cms
      .withName("Compute CMS error bound")
      .map(c => c.totalCount * c.eps).asSingletonSideInput

    val partitionedSelf = self
      .withSideInputs(keyCMS, error)
      .transformWithSideOutputs(Seq(hotSelf, chillSelf), "Partition LHS") { (e, c) =>
        if (c(keyCMS).nonEmpty &&
            c(keyCMS).head.frequency(e._1).estimate >= c(error) + hotKeyThreshold) {
          hotSelf
        } else {
          chillSelf
        }
      }

    val (hotThat, chillThat) = (SideOutput[(K, W)](), SideOutput[(K, W)]())
    val partitionedThat = that
      .withSideInputs(keyCMS, error)
      .transformWithSideOutputs(Seq(hotThat, chillThat), "Partition RHS") { (e, c) =>
        if (c(keyCMS).nonEmpty &&
            c(keyCMS).head.frequency(e._1).estimate >= c(error) + hotKeyThreshold) {
          hotThat
        } else {
          chillThat
        }
      }

    // Use hash join for hot keys
    val hotJoined = partitionedSelf(hotSelf)
      .withName("Hash join hot partitions")
      .hashJoin(partitionedThat(hotThat))

    // Use regular join for the rest of the keys
    val chillJoined = partitionedSelf(chillSelf)
      .withName("Join chill partitions")
      .join(partitionedThat(chillThat))

    hotJoined.withName("Union hot and chill join results") ++ chillJoined
  }

=======
>>>>>>> b944bab7
  /**
   * Full outer join for cases when `this` is much larger than `that` which cannot fit in memory,
   * but contains a mostly overlapping set of keys as `this`, i.e. when the intersection of keys
   * is sparse in `this`. A Bloom Filter of keys in `that` is used to split `this` into 2
   * partitions. Only those with keys in the filter go through the join and the rest are
   * concatenated. This is useful for joining historical aggregates with incremental updates.
   * Read more about Bloom Filter: [[com.twitter.algebird.BloomFilter]].
   * @group join
   * @param thatNumKeys estimated number of keys in `that`
   * @param fpProb false positive probability when computing the overlap
   */
  def sparseOuterJoin[W: Coder](that: SCollection[(K, W)],
                                   thatNumKeys: Long,
                                   fpProb: Double = 0.01)
                                  (implicit hash: Hash128[K], koder: Coder[K], voder: Coder[V])
  : SCollection[(K, (Option[V], Option[W]))] = {
    val bfSettings = PairSCollectionFunctions.optimalBFSettings(thatNumKeys, fpProb)
    if (bfSettings.numBFs == 1) {
      sparseOuterJoinImpl(that, thatNumKeys.toInt, fpProb)
    } else {
      val n = bfSettings.numBFs
      val thisParts = self.partition(n, _._1.hashCode() % n)
      val thatParts = that.partition(n, _._1.hashCode() % n)
      val joined = (thisParts zip thatParts).map { case (lhs, rhs) =>
        lhs.sparseOuterJoinImpl(rhs, bfSettings.capacity, fpProb)
      }
      SCollection.unionAll(joined)
    }
  }

  protected def sparseOuterJoinImpl[W: Coder](that: SCollection[(K, W)],
                                                 thatNumKeys: Int,
                                                 fpProb: Double)
                                                (implicit hash: Hash128[K],
                                                koder: Coder[K],
                                                voder: Coder[V])
  : SCollection[(K, (Option[V], Option[W]))] = {
    val width = BloomFilter.optimalWidth(thatNumKeys, fpProb).get
    val numHashes = BloomFilter.optimalNumHashes(thatNumKeys, width)
    val rhsBf = that.keys.aggregate(BloomFilterAggregator[K](numHashes, width)).asIterableSideInput
    val (lhsUnique, lhsOverlap) = (SideOutput[(K, V)](), SideOutput[(K, V)]())
    val partitionedSelf = self
      .withSideInputs(rhsBf)
      .transformWithSideOutputs(Seq(lhsUnique, lhsOverlap)) { (e, c) =>
        if (c(rhsBf).nonEmpty && c(rhsBf).head.maybeContains(e._1)) {
          lhsOverlap
        } else {
          lhsUnique
        }
      }
    val unique = partitionedSelf(lhsUnique).map(kv => (kv._1, (Option(kv._2), Option.empty[W])))
    val overlap = partitionedSelf(lhsOverlap).fullOuterJoin(that)
    unique ++ overlap
  }

  // =======================================================================
  // Transformations
  // =======================================================================

  /**
   * Aggregate the values of each key, using given combine functions and a neutral "zero value".
   * This function can return a different result type, `U`, than the type of the values in this
   * SCollection, `V`. Thus, we need one operation for merging a `V` into a `U` and one operation
   * for merging two `U``'s. To avoid memory allocation, both of these functions are allowed to
   * modify and return their first argument instead of creating a new `U`.
   * @group per_key
   */
  def aggregateByKey[U: Coder](zeroValue: U)(
      seqOp: (U, V) => U,combOp: (U, U) => U)(
      implicit koder: Coder[K], voder: Coder[V]): SCollection[(K, U)] =
    this.applyPerKey(
      Combine.perKey(Functions.aggregateFn(zeroValue)(seqOp, combOp)),
      kvToTuple[K, U])

  /**
   * Aggregate the values of each key with [[com.twitter.algebird.Aggregator Aggregator]]. First
   * each value `V` is mapped to `A`, then we reduce with a
   * [[com.twitter.algebird.Semigroup Semigroup]] of `A`, then finally we present the results as
   * `U`. This could be more powerful and better optimized in some cases.
   * @group per_key
   */
  def aggregateByKey[A: Coder, U: Coder](aggregator: Aggregator[V, A, U])(
    implicit koder: Coder[K], voder: Coder[V])
  : SCollection[(K, U)] = self.transform { in =>
    val a = aggregator  // defeat closure
    in.mapValues(a.prepare).sumByKey(a.semigroup, Coder[K], Coder[A]).mapValues(a.present)
  }

  /**
   * For each key, compute the values' data distribution using approximate `N`-tiles.
   * @return a new SCollection whose values are `Iterable`s of the approximate `N`-tiles of
   * the elements.
   * @group per_key
   */
  def approxQuantilesByKey(numQuantiles: Int, ord: Ordering[V])(
    implicit koder: Coder[K], voder: Coder[V])
  : SCollection[(K, Iterable[V])] =
    this.applyPerKey(
      ApproximateQuantiles.perKey(numQuantiles, ord),
      kvListToTuple[K, V])

  def approxQuantilesByKey(numQuantiles: Int)(
    implicit ord: Ordering[V], koder: Coder[K], voder: Coder[V], dummy: DummyImplicit)
  : SCollection[(K, Iterable[V])] =
    approxQuantilesByKey(numQuantiles, ord)(koder, voder)

  /**
   * Generic function to combine the elements for each key using a custom set of aggregation
   * functions. Turns an `SCollection[(K, V)]` into a result of type `SCollection[(K, C)]`, for a
   * "combined type" `C` Note that `V` and `C` can be different -- for example, one might group an
   * SCollection of type `(Int, Int)` into an SCollection of type `(Int, Seq[Int])`. Users provide
   * three functions:
   *
   * - `createCombiner`, which turns a `V` into a `C` (e.g., creates a one-element list)
   *
   * - `mergeValue`, to merge a `V` into a `C` (e.g., adds it to the end of a list)
   *
   * - `mergeCombiners`, to combine two `C`'s into a single one.
   * @group per_key
   */
  def combineByKey[C: Coder](createCombiner: V => C)
                               (mergeValue: (C, V) => C)
                               (mergeCombiners: (C, C) => C)
                               (implicit koder: Coder[K], voder: Coder[V]): SCollection[(K, C)] =
    this.applyPerKey(
      Combine.perKey(Functions.combineFn(createCombiner, mergeValue, mergeCombiners)),
      kvToTuple[K, C])

  /**
   * Count approximate number of distinct values for each key in the SCollection.
   * @param sampleSize the number of entries in the statistical sample; the higher this number, the
   * more accurate the estimate will be; should be `>= 16`.
   * @group per_key
   */
  def countApproxDistinctByKey(sampleSize: Int)(
    implicit koder: Coder[K], voder: Coder[V]): SCollection[(K, Long)] =
    this.applyPerKey(ApproximateUnique.perKey[K, V](sampleSize), klToTuple[K])

  /**
   * Count approximate number of distinct values for each key in the SCollection.
   * @param maximumEstimationError the maximum estimation error, which should be in the range
   * `[0.01, 0.5]`.
   * @group per_key
   */
  def countApproxDistinctByKey(maximumEstimationError: Double = 0.02)(
    implicit koder: Coder[K], voder: Coder[V]): SCollection[(K, Long)] =
    this.applyPerKey(ApproximateUnique.perKey[K, V](maximumEstimationError), klToTuple[K])

  /**
   * Count the number of elements for each key.
   * @return a new SCollection of (key, count) pairs
   * @group per_key
   */
  def countByKey(implicit koder: Coder[K], voder: Coder[V]): SCollection[(K, Long)] =
    self.transform(_.keys.countByValue)

  /**
   * Return a new SCollection of (key, value) pairs without duplicates based on the keys.
   * The value is taken randomly for each key.
   *
   * @return a new SCollection of (key, value) pairs
   * @group per_key
   */
  def distinctByKey: SCollection[(K, V)] = self.distinctBy(_._1)

  /**
   * Pass each value in the key-value pair SCollection through a `flatMap` function without
   * changing the keys.
   * @group transform
   */
  def flatMapValues[U: Coder](f: V => TraversableOnce[U])(
    implicit koder: Coder[K]): SCollection[(K, U)] =
    self.flatMap(kv => f(kv._2).map(v => (kv._1, v)))

  /**
   * Merge the values for each key using an associative function and a neutral "zero value" which
   * may be added to the result an arbitrary number of times, and must not change the result
   * (e.g., Nil for list concatenation, 0 for addition, or 1 for multiplication.).
   * @group per_key
   */
  def foldByKey(zeroValue: V)(op: (V, V) => V)(
    implicit koder: Coder[K], voder: Coder[V]): SCollection[(K, V)] =
    this.applyPerKey(Combine.perKey(Functions.aggregateFn(zeroValue)(op, op)), kvToTuple[K, V])

  /**
   * Fold by key with [[com.twitter.algebird.Monoid Monoid]], which defines the associative
   * function and "zero value" for `V`. This could be more powerful and better optimized in some
   * cases.
   * @group per_key
   */
  def foldByKey(implicit mon: Monoid[V], koder: Coder[K], voder: Coder[V]): SCollection[(K, V)] =
    this.applyPerKey(Combine.perKey(Functions.reduceFn(mon)), kvToTuple[K, V])

  /**
   * Group the values for each key in the SCollection into a single sequence. The ordering of
   * elements within each group is not guaranteed, and may even differ each time the resulting
   * SCollection is evaluated.
   *
   * Note: This operation may be very expensive. If you are grouping in order to perform an
   * aggregation (such as a sum or average) over each key, using
   * [[PairSCollectionFunctions.aggregateByKey[U]* PairSCollectionFunctions.aggregateByKey]] or
   * [[PairSCollectionFunctions.reduceByKey]] will provide much better performance.
   *
   * Note: As currently implemented, `groupByKey` must be able to hold all the key-value pairs for
   * any key in memory. If a key has too many values, it can result in an `OutOfMemoryError`.
   * @group per_key
   */
  def groupByKey(implicit koder: Coder[K], voder: Coder[V]): SCollection[(K, Iterable[V])] =
    this.applyPerKey(GroupByKey.create[K, V](), kvIterableToTuple[K, V])

  /**
   * Return an SCollection with the pairs from `this` whose keys are in `that`.
   * @group per_key
   */
  def intersectByKey(that: SCollection[K])(
    implicit koder: Coder[K], voder: Coder[V]): SCollection[(K, V)] = self.transform {
    _.cogroup(that.map((_, ()))).flatMap { t =>
      if (t._2._1.nonEmpty && t._2._2.nonEmpty) t._2._1.map((t._1, _)) else Seq.empty
    }
  }

  /**
   * Return an SCollection with the keys of each tuple.
   * @group transform
   */
  // Scala lambda is simpler and more powerful than transforms.Keys
  def keys(implicit koder: Coder[K], voder: Coder[V]): SCollection[K] = self.map(_._1)

  /**
   * Pass each value in the key-value pair SCollection through a `map` function without changing
   * the keys.
   * @group transform
   */
  def mapValues[U: Coder](f: V => U)(implicit koder: Coder[K]): SCollection[(K, U)] =
    self.map(kv => (kv._1, f(kv._2)))

  /**
   * Return the max of values for each key as defined by the implicit `Ordering[T]`.
   * @return a new SCollection of (key, maximum value) pairs
   * @group per_key
   */
  // Scala lambda is simpler and more powerful than transforms.Max
  def maxByKey(implicit ord: Ordering[V],
      koder: Coder[K],
      voder: Coder[V],
      dummy: DummyImplicit): SCollection[(K, V)] =
    this.reduceByKey(ord.max)

  def maxByKey(ord: Ordering[V])(implicit koder: Coder[K], voder: Coder[V]): SCollection[(K, V)] =
    maxByKey(ord)(koder, voder)

  /**
   * Return the min of values for each key as defined by the implicit `Ordering[T]`.
   * @return a new SCollection of (key, minimum value) pairs
   * @group per_key
   */
  // Scala lambda is simpler and more powerful than transforms.Min
  def minByKey(implicit koder: Coder[K], voder: Coder[V], ord: Ordering[V]): SCollection[(K, V)] =
    this.reduceByKey(ord.min)

  def minByKey(ord: Ordering[V])(implicit koder: Coder[K], voder: Coder[V]): SCollection[(K, V)] =
    minByKey(koder, voder, ord)

  /**
   * Merge the values for each key using an associative reduce function. This will also perform
   * the merging locally on each mapper before sending results to a reducer, similarly to a
   * "combiner" in MapReduce.
   * @group per_key
   */
  def reduceByKey(op: (V, V) => V)(implicit koder: Coder[K], voder: Coder[V]): SCollection[(K, V)] =
    this.applyPerKey(Combine.perKey(Functions.reduceFn(op)), kvToTuple[K, V])

  /**
   * Return a sampled subset of values for each key of this SCollection.
   * @return a new SCollection of (key, sampled values) pairs
   * @group per_key
   */
  def sampleByKey(sampleSize: Int)(
    implicit koder: Coder[K], voder: Coder[V]): SCollection[(K, Iterable[V])] =
    this.applyPerKey(Sample.fixedSizePerKey[K, V](sampleSize), kvIterableToTuple[K, V])

  /**
   * Return a subset of this SCollection sampled by key (via stratified sampling).
   *
   * Create a sample of this SCollection using variable sampling rates for different keys as
   * specified by `fractions`, a key to sampling rate map, via simple random sampling with one
   * pass over the SCollection, to produce a sample of size that's approximately equal to the sum
   * of `math.ceil(numItems * samplingRate)` over all key values.
   *
   * @param withReplacement whether to sample with or without replacement
   * @param fractions map of specific keys to sampling rates
   * @return SCollection containing the sampled subset
   * @group per_key
   */
  def sampleByKey(withReplacement: Boolean, fractions: Map[K, Double])(
    implicit koder: Coder[K], voder: Coder[V]): SCollection[(K, V)] = {
    if (withReplacement) {
      self.parDo(new PoissonValueSampler[K, V](fractions))
    } else {
      self.parDo(new BernoulliValueSampler[K, V](fractions))
    }
  }

  /**
   * Return an SCollection with the pairs from `this` whose keys are not in `that`.
   * @group per_key
   */
  def subtractByKey(that: SCollection[K])(
    implicit koder: Coder[K], voder: Coder[V]): SCollection[(K, V)] = self.transform {
    _.cogroup(that.map((_, ()))).flatMap { t =>
      if (t._2._1.nonEmpty && t._2._2.isEmpty) t._2._1.map((t._1, _)) else Seq.empty
    }
  }

  /**
   * Reduce by key with [[com.twitter.algebird.Semigroup Semigroup]]. This could be more powerful
   * and better optimized than [[reduceByKey]] in some cases.
   * @group per_key
   */
  def sumByKey(implicit sg: Semigroup[V], koder: Coder[K], voder: Coder[V]): SCollection[(K, V)] =
    this.applyPerKey(Combine.perKey(Functions.reduceFn(sg)), kvToTuple[K, V])

  def sumByKey(sg: Semigroup[V])(
    implicit koder: Coder[K], voder: Coder[V], d: DummyImplicit): SCollection[(K, V)] =
    sumByKey(sg, koder, voder)

  /**
   * Swap the keys with the values.
   * @group transform
   */
  // Scala lambda is simpler than transforms.KvSwap
  def swap(implicit koder: Coder[K], voder: Coder[V]): SCollection[(V, K)] =
    self.map(kv => (kv._2, kv._1))

  /**
   * Return the top k (largest) values for each key from this SCollection as defined by the
   * specified implicit `Ordering[T]`.
   * @return a new SCollection of (key, top k) pairs
   * @group per_key
   */
  def topByKey(num: Int)(
    implicit ord: Ordering[V],
      koder: Coder[K],
      voder: Coder[V],
      dummy:DummyImplicit): SCollection[(K, Iterable[V])] =
    topByKey(num, ord)(koder, voder)

  def topByKey(num: Int, ord: Ordering[V])(
    implicit koder: Coder[K], voder: Coder[V]): SCollection[(K, Iterable[V])] =
      this.applyPerKey(Top.perKey[K, V, Ordering[V]](num, ord), kvListToTuple[K, V])

  /**
   * Return an SCollection with the values of each tuple.
   * @group transform
   */
  // Scala lambda is simpler and more powerful than transforms.Values
  def values(implicit voder: Coder[V]): SCollection[V] = self.map(_._2)

  /**
   * Return an SCollection having its values flattened.
   * @group transform
   */
  def flattenValues[U: Coder](
    implicit ev: V <:< TraversableOnce[U], koder: Coder[K]): SCollection[(K, U)] =
    self.flatMapValues(_.asInstanceOf[TraversableOnce[U]])

  // =======================================================================
  // Side input operations
  // =======================================================================

  /**
   * Convert this SCollection to a SideInput, mapping key-value pairs of each window to a
   * `Map[key, value]`, to be used with [[SCollection.withSideInputs]]. It is required that each
   * key of the input be associated with a single value.
   *
   * Currently, the resulting map is required to fit into memory.
   */
  def asMapSideInput(implicit koder: Coder[K], voder: Coder[V]): SideInput[Map[K, V]] = {
    val o = self.applyInternal(
      new PTransform[PCollection[(K, V)], PCollectionView[JMap[K, V]]]() {
        override def expand(input: PCollection[(K, V)]): PCollectionView[JMap[K, V]] = {
          input.apply(toKvTransform).setCoder(Coder.kvCoder[K, V](context)).apply(View.asMap())
        }
      })
    new MapSideInput[K, V](o)
  }

  /**
   * Convert this SCollection to a SideInput, mapping key-value pairs of each window to a
   * `Map[key, Iterable[value]]`, to be used with [[SCollection.withSideInputs]]. In contrast to
   * [[asMapSideInput]], it is not required that the keys in the input collection be unique.
   *
   * Currently, the resulting map is required to fit into memory.
   */
  def asMultiMapSideInput(
    implicit koder: Coder[K], voder: Coder[V]): SideInput[Map[K, Iterable[V]]] = {
    val o = self.applyInternal(
      new PTransform[PCollection[(K, V)], PCollectionView[JMap[K, JIterable[V]]]]() {
        override def expand(input: PCollection[(K, V)]): PCollectionView[JMap[K, JIterable[V]]] = {
          input.apply(toKvTransform).setCoder(Coder.kvCoder[K, V](context)).apply(View.asMultimap())
        }
      })
    new MultiMapSideInput[K, V](o)
  }

}
// scalastyle:on number.of.methods
// scalastyle:on file.size.limit<|MERGE_RESOLUTION|>--- conflicted
+++ resolved
@@ -30,12 +30,8 @@
 import org.apache.beam.sdk.transforms._
 import org.apache.beam.sdk.values.{KV, PCollection, PCollectionView}
 import org.slf4j.LoggerFactory
-
-<<<<<<< HEAD
 import scala.collection.mutable.{ArrayBuffer, Map => MMap}
-=======
 import scala.reflect.ClassTag
->>>>>>> b944bab7
 
 private object PairSCollectionFunctions {
 
@@ -244,209 +240,6 @@
   : SCollection[(K, (Option[V], W))] =
     ArtisanJoin.right(self.tfName, self, that)
 
-<<<<<<< HEAD
-  /* Hash operations */
-
-  /**
-   * Perform an inner join by replicating `that` to all workers. The right side should be tiny and
-   * fit in memory.
-   *
-   * @group join
-   */
-  def hashJoin[W: Coder](that: SCollection[(K, W)])(implicit koder: Coder[K], voder: Coder[V])
-  : SCollection[(K, (V, W))] = {
-    implicit val kvw = Coder[(V, W)] // XXX: help scalac
-    self.transform { in =>
-      val side = that.combine { case (k, v) =>
-        MMap(k -> ArrayBuffer(v))
-      } { case (combiner, (k, v)) =>
-        combiner.getOrElseUpdate(k, ArrayBuffer.empty[W]) += v
-        combiner
-      } { case (left, right) =>
-          right.foreach { case (k, vs) => left.getOrElseUpdate(k, ArrayBuffer.empty[W]) ++= vs }
-          left
-      }.asSingletonSideInput(MMap.empty[K, ArrayBuffer[W]])
-
-      in.withSideInputs(side).flatMap[(K, (V, W))] { (kv, s) =>
-        s(side).getOrElse(kv._1, ArrayBuffer.empty[W]).iterator.map(w => (kv._1, (kv._2, w)))
-      }.toSCollection
-    }
-  }
-
-  /**
-   * Perform a left outer join by replicating `that` to all workers. The right side should be tiny
-   * and fit in memory.
-   *
-   * @group join
-   */
-  def hashLeftJoin[W: Coder](that: SCollection[(K, W)])(implicit koder: Coder[K], voder: Coder[V])
-  : SCollection[(K, (V, Option[W]))] = {
-      implicit val kvw = Coder[(V, Option[W])] // XXX: help scalac
-      self.transform { in =>
-        val side = that.combine { case (k, v) =>
-          MMap(k -> ArrayBuffer(v))
-        } { case (combiner, (k, v)) =>
-          combiner.getOrElseUpdate(k, ArrayBuffer.empty[W]) += v
-          combiner
-        } { case (left, right) =>
-          right.foreach { case (k, vs) => left.getOrElseUpdate(k, ArrayBuffer.empty[W]) ++= vs }
-          left
-        }.asSingletonSideInput(MMap.empty[K, ArrayBuffer[W]])
-
-        in.withSideInputs(side).flatMap[(K, (V, Option[W]))] { (kv, s) =>
-          val (k, v) = kv
-          val m = s(side)
-          if (m.contains(k)) m(k).iterator.map(w => (k, (v, Some(w)))) else Iterator((k, (v, None)))
-        }.toSCollection
-      }
-  }
-
-  // scalastyle:off parameter.number
-  /**
-   * N to 1 skew-proof flavor of [[join]].
-   *
-   * Perform a skewed join where some keys on the left hand may be hot, i.e. appear more than
-   * `hotKeyThreshold` times. Frequency of a key is estimated with `1 - delta` probability, and the
-   * estimate is within `eps * N` of the true frequency.
-   * `true frequency <= estimate <= true frequency + eps * N`, where N is the total size of
-   * the left hand side stream so far.
-   *
-   * @note Make sure to `import com.twitter.algebird.CMSHasherImplicits` before using this join.
-   * @example {{{
-   * // Implicits that enabling CMS-hashing
-   * import com.twitter.algebird.CMSHasherImplicits._
-   *
-   * val p = logs.skewedJoin(logMetadata)
-   * }}}
-   *
-   * Read more about CMS: [[com.twitter.algebird.CMSMonoid]].
-   * @group join
-   * @param hotKeyThreshold key with `hotKeyThreshold` values will be considered hot. Some runners
-   *                        have inefficient `GroupByKey` implementation for groups with more than
-   *                        10K values. Thus it is recommended to set `hotKeyThreshold` to below
-   *                        10K, keep upper estimation error in mind. If you sample input via
-   *                        `sampleFraction` make sure to adjust `hotKeyThreshold` accordingly.
-   * @param eps One-sided error bound on the error of each point query, i.e. frequency estimate.
-   *            Must lie in `(0, 1)`.
-   * @param seed A seed to initialize the random number generator used to create the pairwise
-   *             independent hash functions.
-   * @param delta A bound on the probability that a query estimate does not lie within some small
-   *              interval (an interval that depends on `eps`) around the truth. Must lie in
-   *              `(0, 1)`.
-   * @param sampleFraction left side sample fraction. Default is `1.0` - no sampling.
-   * @param withReplacement whether to use sampling with replacement, see
-   *                        [[SCollection.sample(withReplacement:Boolean,fraction:Double)*
-   *                        SCollection.sample]].
-   */
-  def skewedJoin[W: Coder](that: SCollection[(K, W)],
-                              hotKeyThreshold: Long = 9000,
-                              eps: Double = 0.001,
-                              seed: Int = 42,
-                              delta: Double = 1E-10,
-                              sampleFraction: Double = 1.0,
-                              withReplacement: Boolean = true)(
-                              implicit hasher: CMSHasher[K],
-                              koder: Coder[K],
-                              voder: Coder[V])
-  : SCollection[(K, (V, W))] = {
-    require(sampleFraction <= 1.0 && sampleFraction > 0.0,
-      "Sample fraction has to be between (0.0, 1.0] - default is 1.0")
-
-    import com.twitter.algebird._
-    // Key aggregator for `k->#values`
-    // TODO: might be better to use SparseCMS
-    val keyAggregator = CMS.aggregator[K](eps, delta, seed)
-
-    val leftSideKeys = if (sampleFraction < 1.0) {
-      self.withName("Sample LHS").sample(withReplacement, sampleFraction).keys
-    } else {
-      self.keys
-    }
-
-    val cms = leftSideKeys.withName("Compute CMS of LHS keys").aggregate(keyAggregator)
-    self.skewedJoin(that, hotKeyThreshold, cms)
-  }
-  // scalastyle:on parameter.number
-
-  /**
-   * N to 1 skew-proof flavor of [[join]].
-   *
-   * Perform a skewed join where some keys on the left hand may be hot, i.e. appear more than
-   * `hotKeyThreshold` times. Frequency of a key is estimated with `1 - delta` probability, and the
-   * estimate is within `eps * N` of the true frequency.
-   * `true frequency <= estimate <= true frequency + eps * N`, where N is the total size of
-   * the left hand side stream so far.
-   *
-   * @note Make sure to `import com.twitter.algebird.CMSHasherImplicits` before using this join.
-   * @example {{{
-   * // Implicits that enabling CMS-hashing
-   * import com.twitter.algebird.CMSHasherImplicits._
-   *
-   * val keyAggregator = CMS.aggregator[K](eps, delta, seed)
-   * val hotKeyCMS = self.keys.aggregate(keyAggregator)
-   * val p = logs.skewedJoin(logMetadata, hotKeyThreshold = 8500, cms=hotKeyCMS)
-   * }}}
-   *
-   * Read more about CMS: [[com.twitter.algebird.CMSMonoid]].
-   * @group join
-   * @param hotKeyThreshold key with `hotKeyThreshold` values will be considered hot. Some runners
-   *                        have inefficient `GroupByKey` implementation for groups with more than
-   *                        10K values. Thus it is recommended to set `hotKeyThreshold` to below
-   *                        10K, keep upper estimation error in mind.
-   * @param cms left hand side key [[com.twitter.algebird.CMSMonoid]]
-   */
-  def skewedJoin[W: Coder](that: SCollection[(K, W)],
-                              hotKeyThreshold: Long,
-                              cms: SCollection[CMS[K]])(implicit koder: Coder[K], voder: Coder[V])
-  : SCollection[(K, (V, W))] = {
-    val (hotSelf, chillSelf) = (SideOutput[(K, V)](), SideOutput[(K, V)]())
-    // scalastyle:off line.size.limit
-    // Use asIterableSideInput as workaround for:
-    // http://stackoverflow.com/questions/37126729/ismsinkwriter-expects-keys-to-be-written-in-strictly-increasing-order
-    // scalastyle:on line.size.limit
-    val keyCMS = cms.asIterableSideInput
-    val error = cms
-      .withName("Compute CMS error bound")
-      .map(c => c.totalCount * c.eps).asSingletonSideInput
-
-    val partitionedSelf = self
-      .withSideInputs(keyCMS, error)
-      .transformWithSideOutputs(Seq(hotSelf, chillSelf), "Partition LHS") { (e, c) =>
-        if (c(keyCMS).nonEmpty &&
-            c(keyCMS).head.frequency(e._1).estimate >= c(error) + hotKeyThreshold) {
-          hotSelf
-        } else {
-          chillSelf
-        }
-      }
-
-    val (hotThat, chillThat) = (SideOutput[(K, W)](), SideOutput[(K, W)]())
-    val partitionedThat = that
-      .withSideInputs(keyCMS, error)
-      .transformWithSideOutputs(Seq(hotThat, chillThat), "Partition RHS") { (e, c) =>
-        if (c(keyCMS).nonEmpty &&
-            c(keyCMS).head.frequency(e._1).estimate >= c(error) + hotKeyThreshold) {
-          hotThat
-        } else {
-          chillThat
-        }
-      }
-
-    // Use hash join for hot keys
-    val hotJoined = partitionedSelf(hotSelf)
-      .withName("Hash join hot partitions")
-      .hashJoin(partitionedThat(hotThat))
-
-    // Use regular join for the rest of the keys
-    val chillJoined = partitionedSelf(chillSelf)
-      .withName("Join chill partitions")
-      .join(partitionedThat(chillThat))
-
-    hotJoined.withName("Union hot and chill join results") ++ chillJoined
-  }
-
-=======
->>>>>>> b944bab7
   /**
    * Full outer join for cases when `this` is much larger than `that` which cannot fit in memory,
    * but contains a mostly overlapping set of keys as `this`, i.e. when the intersection of keys
@@ -610,7 +403,7 @@
    * @return a new SCollection of (key, value) pairs
    * @group per_key
    */
-  def distinctByKey: SCollection[(K, V)] = self.distinctBy(_._1)
+  def distinctByKey(implicit ct: ClassTag[K]): SCollection[(K, V)] = self.distinctBy(_._1)
 
   /**
    * Pass each value in the key-value pair SCollection through a `flatMap` function without
